--- conflicted
+++ resolved
@@ -75,7 +75,6 @@
         unpool_type=['n']),
 
     (1, 3): dict(
-<<<<<<< HEAD
         encode_type=['_vl-l', 'vl-l', '_vr-l', 'vr-l'],
         data_dim=[24],
         resolution=[0.5],
@@ -84,17 +83,6 @@
         arch_options=['l', 'ld', 'li', 'lid'],
         n_filters=[32],
         width_factor=[2],
-=======
-        encode_type=['_vl-l'],
-        data_dim=[24],
-        resolution=[0.5],
-        data_options=[''],
-        n_levels=[3],
-        conv_per_level=[2],
-        arch_options=['l', 'li', 'ld', 'lid'],
-        n_filters=[16],
-        width_factor=[1],
->>>>>>> 6e14fbf0
         n_latent=[1024],
         loss_types=['e'])
 }
