from __future__ import print_function, division
import sys
import os
import re
import argparse
import itertools
import caffe
caffe.set_mode_gpu()
caffe.set_device(0)

import caffe_util


SOLVER_NAME_FORMAT = '{solver_name}_{gen_train_iter:d}_{disc_train_iter:d}_{train_options}_{instance_noise}'

DISC_NAME_FORMATS = {
    (0, 1): 'disc_{data_dim:d}_{n_levels:d}_{conv_per_level:d}{arch_options}_{n_filters:d}_{width_factor:d}_in',
    (1, 1): 'd11_{data_dim:d}_{n_levels:d}_{conv_per_level:d}{arch_options}_{n_filters:d}_{width_factor:d}_{loss_types}',
}


DISC_SEARCH_SPACES = {
    (1, 1): dict(
        encode_type=['_d-'],
        data_dim=[24],
        resolution=[0.5],
        n_levels=[3],
        conv_per_level=[1],
        arch_options=['l'],
        n_filters=[16, 32],
        width_factor=[2],
        n_latent=[1],
        loss_types=['x'])
}


GEN_NAME_FORMATS = {
    (1, 1): '{encode_type}e11_{data_dim:d}_{n_levels:d}_{conv_per_level:d}' \
            + '_{n_filters:d}_{pool_type}_{depool_type}',

    (1, 2): '{encode_type}e12_{data_dim:d}_{resolution:.1f}_{n_levels:d}_{conv_per_level:d}' \
            + '_{n_filters:d}_{width_factor:d}_{loss_types}',

    (1, 3): '{encode_type}e13_{data_dim:d}_{resolution}{data_options}_{n_levels:d}_{conv_per_level:d}' \
            + '{arch_options}_{n_filters:d}_{width_factor:d}_{n_latent:d}_{loss_types}'
}


GEN_SEARCH_SPACES = {
    (1, 1): dict(
        encode_type=['c', 'a'],
        data_dim=[24],
        resolution=[0.5],
        n_levels=[1, 2, 3, 4, 5],
        conv_per_level=[1, 2, 3],
        n_filters=[16, 32, 64, 128],
        width_factor=[1],
        n_latent=[None],
        loss_types=['e'],
        pool_type=['c', 'm', 'a'],
        depool_type=['c', 'n']),

    (1, 2): dict(
        encode_type=['c', 'a'],
        data_dim=[24],
        resolution=[0.5, 1.0],
        n_levels=[2, 3],
        conv_per_level=[2, 3],
        n_filters=[16, 32, 64, 128],
        width_factor=[1, 2, 3],
        n_latent=[None],
        loss_types=['e'],
        pool_type=['a'],
        depool_type=['n']),

    (1, 3): dict(
        encode_type=['_vl-l'],
        data_dim=[48],
        resolution=[0.25],
        data_options=['c'],
        n_levels=[3],
        conv_per_level=[3],
<<<<<<< HEAD
        arch_options=['lg'],
=======
        arch_options=['id'],
>>>>>>> b4985e85
        n_filters=[32],
        width_factor=[2],
        n_latent=[1024],
        loss_types=['e'],
        pool_type=['a'])
}


def parse_encode_type(encode_type):
    disc_pat = r'disc'
    m = re.match(disc_pat, encode_type)
    if m:
        encode_type = '_d-'
    old_pat = r'(_)?(v)?(a|c)'
    m = re.match(old_pat, encode_type)
    if m:
        encode_type = encode_type.replace('a', 'd-d')
        encode_type = encode_type.replace('c', 'r-l')
    encode_pat = r'(v)?(d|r|l)' 
    decode_pat = r'(d|r|l|y)'
    full_pat = r'(_)?(?P<enc>({})+)-(?P<dec>({})*)'.format(encode_pat, decode_pat)
    m = re.match(full_pat, encode_type)
    assert m, 'encode_type did not match pattern {}'.format(full_pat)
    molgrid_data = not m.group(1)
    encoders = re.findall(encode_pat, m.group('enc'))
    decoders = re.findall(decode_pat, m.group('dec'))
    return molgrid_data, encoders, decoders


def format_encode_type(molgrid_data, encoders, decoders):
    encode_str = ''.join(v+e for v,e in encoders)
    decode_str = ''.join(decoders)
    return '{}{}-{}'.format(('_', '')[molgrid_data], encode_str, decode_str)


<<<<<<< HEAD
def make_model(encode_type, data_dim, resolution, data_options, n_levels, conv_per_level,
               arch_options='', n_filters=32, width_factor=2, n_latent=1024, loss_types='',
               batch_size=25, conv_kernel_size=3, pool_type='a', depool_type='n', growth_rate=16):
=======
def make_model(encode_type, data_dim, resolution, n_levels, conv_per_level, arch_options='',
               n_filters=32, width_factor=2, n_latent=1024, loss_types='', batch_size=50,
#               conv_kernel_size=3, pool_type='a', depool_type='n'):
               conv_kernel_size=3, pool_type='a', depool_type='n', growth_rate=16):    
>>>>>>> b4985e85

    molgrid_data, encoders, decoders = parse_encode_type(encode_type)

    use_covalent_radius = 'c' in data_options

    leaky_relu = 'l' in arch_options
    gaussian_output = 'g' in arch_options
    self_attention = 'a' in arch_options
    batch_disc = 'b' in arch_options
<<<<<<< HEAD
    dense_net = 'd' in arch_options
=======
    dense_block_JCIM = 'd' in arch_options      
    ini_conv = 'i' in arch_options
>>>>>>> b4985e85

    assert len(decoders) <= 1
    assert pool_type in ['c', 'm', 'a']
    assert depool_type in ['c', 'n']

    dim = data_dim
    bsz = batch_size
    nc = dict(r=16, l=19, d=16+19)

    net = caffe.NetSpec()

    # input
    if molgrid_data:

        net.data, net.label, net.aff = caffe.layers.MolGridData(ntop=3,
            include=dict(phase=caffe.TRAIN),
            source='TRAINFILE',
            root_folder='DATA_ROOT',
            has_affinity=True,
            batch_size=batch_size,
            dimension=(data_dim - 1)*resolution,
            resolution=resolution,
            shuffle=True,
            balanced=False,
            random_rotation=True,
            random_translate=2.0,
            radius_multiple=1.5,
            use_covalent_radius=use_covalent_radius)

        net._ = caffe.layers.MolGridData(ntop=0, name='data', top=['data', 'label', 'aff'],
            include=dict(phase=caffe.TEST),
            source='TESTFILE',
            root_folder='DATA_ROOT',
            has_affinity=True,
            batch_size=batch_size,
            dimension=(data_dim - 1)*resolution,
            resolution=resolution,
            shuffle=False,
            balanced=False,
            random_rotation=False,
            random_translate=0.0,
            radius_multiple=1.5,
            use_covalent_radius=use_covalent_radius)

        net.no_label_aff = caffe.layers.Silence(net.label, net.aff, ntop=0)

        if 'r' in encode_type or 'l' in encode_type:
            net.rec, net.lig = caffe.layers.Slice(net.data, ntop=2, name='slice_rec_lig',
                                                  axis=1, slice_point=nc['r'])

    else:
        net.rec = caffe.layers.Input(shape=dict(dim=[bsz, nc['r'], dim, dim, dim]))
        net.lig = caffe.layers.Input(shape=dict(dim=[bsz, nc['l'], dim, dim, dim]))

        if 'd' in encode_type:
            net.data = caffe.layers.Concat(net.rec, net.lig, axis=1)

        if not decoders:
            net.label = caffe.layers.Input(shape=dict(dim=[bsz, n_latent]))

        if 'r' not in encode_type and 'd' not in encode_type:
            net.no_rec = caffe.layers.Silence(net.rec, ntop=0)

        if 'l' not in encode_type and 'd' not in encode_type:
            net.no_lig = caffe.layers.Silence(net.lig, ntop=0)

    # encoder(s)
    encoder_tops = []
    for variational, e in encoders:

        enc = dict(d='data', r='rec', l='lig')[e]
        curr_top = net[enc]
        curr_dim = data_dim
        curr_n_filters = nc[e]
        next_n_filters = n_filters

        # initial conv and pooling layers
<<<<<<< HEAD
        # TODO
=======
        # conpression rate is not defined,
        # but at conv(1*1) layer, the number of filter is set to thre one of the first layer in DenseBlock

        for i_pool_factor in [2, 3, 5, curr_dim]:
            if curr_dim % i_pool_factor == 0:
                break

        if ini_conv:
            i_conv = 'initial_conv'
            net[i_conv] = caffe.layers.Convolution(curr_top,
                    num_output = next_n_filters,                      
                    weight_filler=dict(type='xavier'),
                    kernel_size=conv_kernel_size,
                    pad=conv_kernel_size//2)

            curr_top = net[i_conv]
            curr_n_filters = next_n_filters

            i_pool = 'initial_pool'    # AVE pooling 
            net[i_pool] = caffe.layers.Pooling(curr_top,
                    pool=caffe.params.Pooling.AVE,
                    kernel_size=i_pool_factor,        #####Check########
                    stride=i_pool_factor)             #####Check########

            curr_top = net[i_pool]
            curr_dim = int(curr_dim//i_pool_factor)   #####Check########
            

           # width_factor is not used at initial pooling layer
#            next_n_filters = int(width_factor*curr_n_filters)      
            next_n_filters = curr_n_filters
>>>>>>> b4985e85

        pool_factors = []
        for i in range(n_levels):

            if i > 0: # pool before convolution

                assert curr_dim > 1, 'nothing to pool at level {}'.format(i)

<<<<<<< HEAD
                if dense_net:
                
=======
                if dense_block_JCIM:
                    if i ==1:
#                        b_num_output = n_filters
                        b_num_output = int(curr_n_filters//2)
                    else:
#                        b_num_output = int(n_filters*(i-1)*width_factor)
                        b_num_output = int(curr_n_filters//2)

>>>>>>> b4985e85
                    conv = '{}_level{}_bottleneck'.format(enc, i)
                    net[conv] = caffe.layers.Convolution(curr_top,
#                        num_output=next_n_filters,        # compression is not defined
                        num_output=b_num_output,
                        weight_filler=dict(type='xavier'),
<<<<<<< HEAD
                        kernel_size=1,
                        pad=0)
=======
                        kernel_size=1,                     #####Check########
                        pad=0)           #####Check########
>>>>>>> b4985e85

                    curr_top = net[conv]
#                    curr_n_filters = next_n_filters
                    curr_n_filters =  b_num_output

                    #####################################
                    print(i,"e-bottleneck", curr_n_filters)
                    #####################################

                pool = '{}_level{}_pool'.format(enc, i)
                for pool_factor in [2, 3, 5, curr_dim]:
                    if curr_dim % pool_factor == 0:
                        break
                pool_factors.append(pool_factor)

                if pool_type == 'c': # convolution with stride

                    net[pool] = caffe.layers.Convolution(curr_top,
                        num_output=curr_n_filters,
                        group=curr_n_filters,
                        weight_filler=dict(type='xavier'),
                        kernel_size=pool_factor,
                        stride=pool_factor,
                        engine=caffe.params.Convolution.CAFFE)

                elif pool_type == 'm': # max pooling

                    net[pool] = caffe.layers.Pooling(curr_top,
                        pool=caffe.params.Pooling.MAX,
                        kernel_size=pool_factor,
                        stride=pool_factor)

                elif pool_type == 'a': # average pooling

                    net[pool] = caffe.layers.Pooling(curr_top,
                        pool=caffe.params.Pooling.AVE,
                        kernel_size=pool_factor,
                        stride=pool_factor)

                curr_top = net[pool]
                curr_dim = int(curr_dim//pool_factor)
                next_n_filters = int(width_factor*curr_n_filters)


                curr_n_filters = next_n_filters 
                ##################################
                print(i,"after-pooling", curr_n_filters)
                ##################################

            if self_attention and i == 1:

                att = '{}_level{}_att'.format(enc, i)
                att_f = '{}_f'.format(att)
                net[att_f] = caffe.layers.Convolution(curr_top,
                    num_output=curr_n_filters//8,
                    weight_filler=dict(type='xavier'),
                    kernel_size=1)

                att_g = '{}_g'.format(att)
                net[att_g] = caffe.layers.Convolution(curr_top,
                    num_output=curr_n_filters//8,
                    weight_filler=dict(type='xavier'),
                    kernel_size=1)

                att_s = '{}_s'.format(att)
                net[att_s] = caffe.layers.MatMul(net[att_f], net[att_g], transpose_a=True)

                att_B = '{}_B'.format(att)
                net[att_B] = caffe.layers.Softmax(net[att_s], axis=2)

                att_h = '{}_h'.format(att)
                net[att_h] = caffe.layers.Convolution(curr_top,
                    num_output=curr_n_filters,
                    weight_filler=dict(type='xavier'),
                    kernel_size=1)

                att_o = '{}_o'.format(att)
                net[att_o] = caffe.layers.MatMul(net[att_h], net[att_B], transpose_b=True)

                att_o_reshape = '{}_o_reshape'.format(att)
                net[att_o_reshape] = caffe.layers.Reshape(net[att_o],
                    shape=dict(dim=[batch_size, curr_n_filters] + [curr_dim]*3))

                curr_top = net[att_o_reshape]

            for j in range(conv_per_level): # convolutions

<<<<<<< HEAD
=======
                if dense_block_JCIM:    #dense_block like JCIM
                    concat_tops = []

>>>>>>> b4985e85
                conv = '{}_level{}_conv{}'.format(enc, i, j)
                net[conv] = caffe.layers.Convolution(curr_top,
#                    num_output=next_n_filters,
                    num_output=growth_rate,
                    weight_filler=dict(type='xavier'),
                    kernel_size=conv_kernel_size,                     ######check#####
                    pad=conv_kernel_size//2)                          ######check#####

<<<<<<< HEAD
                if dense_net:
                    concat_tops = [curr_top, net[conv]]

                curr_top = net[conv]
                curr_n_filters = next_n_filters
=======
                if dense_block_JCIM:
                    concat_tops.append(curr_top)
                    curr_top = net[conv]
                    concat_tops.append(curr_top)
                else:
                    curr_top = net[conv]
                    curr_n_filters = next_n_filters
>>>>>>> b4985e85

                relu = '{}_relu'.format(conv)
                net[relu] = caffe.layers.ReLU(curr_top,
                    negative_slope=0.1*leaky_relu,
                    in_place=True)

<<<<<<< HEAD
                if dense_net:
=======
                if dense_block_JCIM:   
>>>>>>> b4985e85

                    concat = '{}_concat'.format(conv)
                    net[concat] = caffe.layers.Concat(*concat_tops, axis=1)
                    curr_top = net[concat]
                    curr_n_filters = curr_n_filters + growth_rate

                    ###############################################
                    print(i,j,"after-concat",curr_n_filters)
                    ###############################################

        if batch_disc:

            bd_f = '{}_bd_f'.format(enc)
            net[bd_f] = caffe.layers.Reshape(curr_top,
                shape=dict(dim=[batch_size, 1, curr_n_filters*curr_dim**3]))

            bd_f_tile = '{}_tile'.format(bd_f)
            net[bd_f_tile] = caffe.layers.Tile(net[bd_f], axis=1, tiles=batch_size)

            bd_f_T = '{}_T'.format(bd_f)
            net[bd_f_T] = caffe.layers.Reshape(net[bd_f],
                shape=dict(dim=[1, batch_size, curr_n_filters*curr_dim**3]))

            bd_f_T_tile = '{}_tile'.format(bd_f_T)
            net[bd_f_T_tile] = caffe.layers.Tile(net[bd_f_T], axis=0, tiles=batch_size)

            bd_f_diff = '{}_diff'.format(bd_f)
            net[bd_f_diff] = caffe.layers.Eltwise(net[bd_f_tile], net[bd_f_T_tile],
                operation=caffe.params.Eltwise.SUM,
                coeff=[1, -1])

            bd_f_diff2 = '{}2'.format(bd_f_diff)
            net[bd_f_diff2] = caffe.layers.Eltwise(net[bd_f_diff], net[bd_f_diff],
                operation=caffe.params.Eltwise.PROD)

            bd_f_ssd = '{}_ssd'.format(bd_f)
            net[bd_f_ssd] = caffe.layers.Convolution(net[bd_f_diff2],
                param=dict(lr_mult=0, decay_mult=0),
                convolution_param=dict(
                    num_output=1,
                    weight_filler=dict(type='constant', value=1),
                    bias_term=False,
                    kernel_size=[1],
                    engine=caffe.params.Convolution.CAFFE))

            bd_f_ssd_reshape = '{}_reshape'.format(bd_f_ssd)
            net[bd_f_ssd_reshape] = caffe.layers.Reshape(net[bd_f_ssd],
                shape=dict(dim=[batch_size, curr_n_filters] + [curr_dim]*3))

            bd_o = '{}_bd_o'.format(enc)
            net[bd_o] = caffe.layers.Concat(curr_top, net[bd_f_ssd_reshape], axis=1)

            curr_top = net[bd_o]

        # latent
        if n_latent is not None:

            if variational:

                mean = '{}_latent_mean'.format(enc)
                net[mean] = caffe.layers.InnerProduct(curr_top,
                    num_output=n_latent,
                    weight_filler=dict(type='xavier'))

                log_std = '{}_latent_log_std'.format(enc)
                net[log_std] = caffe.layers.InnerProduct(curr_top,
                    num_output=n_latent,
                    weight_filler=dict(type='xavier'))

                std = '{}_latent_std'.format(enc)
                net[std] = caffe.layers.Exp(net[log_std])

                noise = '{}_latent_noise'.format(enc)
                net[noise] = caffe.layers.DummyData(
                    data_filler=dict(type='gaussian'),
                    shape=dict(dim=[bsz, n_latent]))

                std_noise = '{}_latent_std_noise'.format(enc)
                net[std_noise] = caffe.layers.Eltwise(net[noise], net[std],
                    operation=caffe.params.Eltwise.PROD)

                sample = '{}_latent_sample'.format(enc)
                net[sample] = caffe.layers.Eltwise(net[std_noise], net[mean],
                    operation=caffe.params.Eltwise.SUM)

                curr_top = net[sample]

                # K-L divergence

                mean2 = '{}_latent_mean2'.format(enc)
                net[mean2] = caffe.layers.Eltwise(net[mean], net[mean],
                    operation=caffe.params.Eltwise.PROD)

                var = '{}_latent_var'.format(enc)
                net[var] = caffe.layers.Eltwise(net[std], net[std],
                    operation=caffe.params.Eltwise.PROD)

                one = '{}_latent_one'.format(enc)
                net[one] = caffe.layers.DummyData(
                    data_filler=dict(type='constant', value=1),
                    shape=dict(dim=[bsz, n_latent]))

                kldiv = '{}_latent_kldiv'.format(enc)
                net[kldiv] = caffe.layers.Eltwise(net[one], net[log_std], net[mean2], net[var],
                    operation=caffe.params.Eltwise.SUM,
                    coeff=[-0.5, -1.0, 0.5, 0.5])

                loss = 'kldiv_loss' # TODO handle multiple K-L divergence losses
                net[loss] = caffe.layers.Reduction(net[kldiv],
                    operation=caffe.params.Reduction.SUM,
                    loss_weight=1.0/bsz)

            else:

                fc = '{}_latent_fc'.format(enc)
                net[fc] = caffe.layers.InnerProduct(curr_top,
                    num_output=n_latent,
                    weight_filler=dict(type='xavier'))

                curr_top = net[fc]

            encoder_tops.append(curr_top)

    if len(encoder_tops) > 1: # concat latent vectors

        net.latent_concat = caffe.layers.Concat(*encoder_tops, axis=1)
        curr_top = net.latent_concat

    if decoders: # decoder(s)

        dec_init_dim = curr_dim
        dec_init_n_filters = curr_n_filters
        decoder_tops = []
        for d in decoders:

            dec = dict(d='data', r='rec', l='lig')[d]
            label_top = net[dec]
            label_n_filters = nc[d]
            next_n_filters = dec_init_n_filters if conv_per_level else nc[d]

            fc = '{}_latent_defc'.format(dec)
            net[fc] = caffe.layers.InnerProduct(curr_top,
                num_output=next_n_filters*dec_init_dim**3,
                weight_filler=dict(type='xavier'))

            relu = '{}_relu'.format(fc)
            net[relu] = caffe.layers.ReLU(net[fc],
                negative_slope=0.1*leaky_relu,
                in_place=True)

            reshape = '{}_reshape'.format(fc)
            net[reshape] = caffe.layers.Reshape(net[fc],
                shape=dict(dim=[bsz, next_n_filters] + [dec_init_dim]*3))

            curr_top = net[reshape]
            curr_n_filters = dec_init_n_filters
            curr_dim = dec_init_dim

            for i in reversed(range(n_levels)):

                if i < n_levels-1: # upsample before convolution

                    unpool = '{}_level{}_unpool'.format(dec, i)
                    pool_factor = pool_factors.pop(-1)

                    if dense_block_JCIM:
#                        db_num_output = int(n_filters*(i+1)*width_factor)
                        next_n_filters = int(curr_n_filters//2)
                        
                        conv = '{}_level{}_bottleneck'.format(dec,i)
                        net[conv] = caffe.layers.Deconvolution(curr_top,
                                convolution_param=dict(
                                    num_output=next_n_filters,
                                    weight_filler=dict(type='xavier'),
                                    kernel_size=1,                          ######check#####
                                    pad=0))               ######check#####

                        curr_top = net[conv]
                        curr_n_filters = next_n_filters

                    if depool_type == 'c': # deconvolution with stride

                        net[unpool] = caffe.layers.Deconvolution(curr_top,
                            convolution_param=dict(
                                num_output=curr_n_filters,
                                group=curr_n_filters,
                                weight_filler=dict(type='xavier'),
                                kernel_size=pool_factor,
                                stride=pool_factor,
                                engine=caffe.params.Convolution.CAFFE))

                    elif depool_type == 'n': # nearest-neighbor interpolation

                        net[unpool] = caffe.layers.Deconvolution(curr_top,
                            param=dict(lr_mult=0, decay_mult=0),
                            convolution_param=dict(
                                num_output=curr_n_filters,
                                group=curr_n_filters,
                                weight_filler=dict(type='constant', value=1),
                                bias_term=False,
                                kernel_size=pool_factor,
                                stride=pool_factor,
                                engine=caffe.params.Convolution.CAFFE))

                    curr_top = net[unpool]
                    curr_dim = int(pool_factor*curr_dim)
                    next_n_filters = int(curr_n_filters//width_factor)

                ########################################
                print(i,"after-uppooling",curr_n_filters)
                ########################################

                for j in range(conv_per_level): # convolutions

                    last_conv = (i == 0) and (j+1 == conv_per_level)
                    if last_conv and (not dense_block_JCIM):
                        next_n_filters = label_n_filters       #final convolution has to produce the desired number of output channel

                    if dense_block_JCIM:
                        deconcat_tops =[]
                        next_n_filters = growth_rate                       ######check#####

                    deconv = '{}_level{}_deconv{}'.format(dec, i, j)
                    net[deconv] = caffe.layers.Deconvolution(curr_top,
                            convolution_param=dict(
                                num_output=next_n_filters,
                                weight_filler=dict(type='xavier'),
                                kernel_size=conv_kernel_size,              ######check#####
                                pad=1))                                    ######check#####

                    if dense_block_JCIM:
                        deconcat_tops.append(curr_top)
                        curr_top = net[deconv]
                        deconcat_tops.append(curr_top)
                    else:
                        curr_top = net[deconv]
                        curr_n_filters = next_n_filters

                    relu = '{}_relu'.format(deconv)
                    net[relu] = caffe.layers.ReLU(curr_top,
                        negative_slope=0.1*leaky_relu,
                        in_place=True)

                    if dense_block_JCIM:
                        deconcat = '{}_concat'.format(deconv)
                        net[deconcat] = caffe.layers.Concat(*deconcat_tops,axis=1)
                        curr_top = net[deconcat]
                        curr_n_filters = curr_n_filters + next_n_filters
                        #################################################
                        print(i,j, "decoder",next_n_filters,curr_n_filters)
                        #################################################

                        if last_conv:
                            next_n_filters = label_n_filters

                            print('last_next_n_filters',next_n_filters)

                            if ini_conv:
                                upsamp = '{}_upsample_final'.format(dec)        # nearest-neighbor interpolation

                                print('last_pool_factor',pool_factor)                       ## after check. delete!!!!!!!!!!!!!!!!

                                print(i, j, curr_n_filters, next_n_filters)

                                if True:
                                    net[upsamp] = caffe.layers.Deconvolution(curr_top,
                                        param=dict(lr_mult=0, decay_mult=0),
                                        convolution_param=dict(
                                            num_output=curr_n_filters,
                                            group=curr_n_filters,
                                            weight_filler=dict(type='constant', value=1),
                                            bias_term=False,
                                            kernel_size=pool_factor,
                                            stride=pool_factor,
                                            engine=caffe.params.Convolution.CAFFE))

                                    curr_top = net[upsamp]
                                    curr_dim = int(pool_factor*curr_dim)
                                    print('last_curr_dim',curr_dim)                       ## after check. delete!!!!!!!!!!!!!!!!
                                
                            lconv = '{}_conv_last'.format(dec)
                            net[lconv] = caffe.layers.Convolution(curr_top,
                            convolution_param=dict(
                                num_output=next_n_filters,
                                weight_filler=dict(type='xavier'),
                                kernel_size=conv_kernel_size,              ######check#####
                                pad=1))                                    ######check#####
                            
                            curr_top = net[lconv]

                            relu = '{}_relu'.format(lconv)
                            net[relu] = caffe.layers.ReLU(curr_top,
                                negative_slope=0.1*leaky_relu,
                                in_place=True)
                    else:
                        curr_top = net[relu] if last_conv else net[deconv]
                        curr_n_filters = next_n_filters


                if self_attention and i == 1:

                    att = '{}_level{}_deatt'.format(dec, i)
                    att_f = '{}_f'.format(att)
                    net[att_f] = caffe.layers.Convolution(curr_top,
                        num_output=curr_n_filters//8,
                        weight_filler=dict(type='xavier'),
                        kernel_size=1)

                    att_g = '{}_g'.format(att)
                    net[att_g] = caffe.layers.Convolution(curr_top,
                        num_output=curr_n_filters//8,
                        weight_filler=dict(type='xavier'),
                        kernel_size=1)

                    att_s = '{}_s'.format(att)
                    net[att_s] = caffe.layers.MatMul(net[att_f], net[att_g], transpose_a=True)

                    att_B = '{}_B'.format(att)
                    net[att_B] = caffe.layers.Softmax(net[att_s], axis=2)

                    att_h = '{}_h'.format(att)
                    net[att_h] = caffe.layers.Convolution(curr_top,
                        num_output=curr_n_filters,
                        weight_filler=dict(type='xavier'),
                        kernel_size=1)

                    att_o = '{}_o'.format(att)
                    net[att_o] = caffe.layers.MatMul(net[att_h], net[att_B], transpose_b=True)

                    att_o_reshape = '{}_o_reshape'.format(att)
                    net[att_o_reshape] = caffe.layers.Reshape(net[att_o],
                        shape=dict(dim=[batch_size, curr_n_filters] + [curr_dim]*3))

                    curr_top = net[att_o_reshape]

#            if dense_block_JCIM:
#                #bottleneck conv layer with n_label_filters

            # output
            if gaussian_output:

                gauss_kernel_size = 7
                conv = '{}_gauss_conv'.format(dec)
                net[conv] = caffe.layers.Convolution(curr_top,
                    param=dict(lr_mult=0, decay_mult=0),
                    num_output=label_n_filters,
                    group=label_n_filters,
                    weight_filler=dict(type='constant', value=0), # fill from saved weights
                    bias_term=False,
                    kernel_size=gauss_kernel_size,
                    pad=gauss_kernel_size//2,
                    engine=caffe.params.Convolution.CAFFE)

                curr_top = net[conv]

            gen = '{}_gen'.format(dec)
            net[gen] = caffe.layers.Power(curr_top)

    else:
        label_top = net.label

        # output
        if n_latent > 1:
            net.output = caffe.layers.Softmax(curr_top)
        else:
            net.output = caffe.layers.Sigmoid(curr_top)

    # loss
    if 'e' in loss_types:
        net.L2_loss = caffe.layers.EuclideanLoss(curr_top, label_top, loss_weight=1.0)

    if 'a' in loss_types:

        net.diff = caffe.layers.Eltwise(curr_top, label_top,
            operation=caffe.params.Eltwise.SUM,
            coeff=[-1.0, 1.0])

        net.L1_loss = caffe.layers.Reduction(net.diff,
            operation=caffe.params.Reduction.ASUM,
            loss_weight=1.0)

    if 'f' in loss_types:

        fit = '{}_gen_fit'.format(dec)
        net[fit] = caffe.layers.Python(curr_top,
            module='generate',
            layer='AtomFittingLayer',
            param_str=str(dict(
                resolution=resolution,
                use_covalent_radius=True,
                gninatypes_file='/net/pulsar/home/koes/mtr22/gan/data/O_2_0_0.gninatypes')))

        net.fit_L2_loss = caffe.layers.EuclideanLoss(curr_top, net[fit], loss_weight=1.0)

    if 'F' in loss_types:

        fit = '{}_gen_fit'.format(dec)
        net[fit] = caffe.layers.Python(curr_top,
            module='generate',
            layer='AtomFittingLayer',
            param_str=str(dict(
                resolution=resolution,
                use_covalent_radius=True)))

        net.fit_L2_loss = caffe.layers.EuclideanLoss(curr_top, net[fit], loss_weight=1.0)

    if 'c' in loss_types:

        net.chan_L2_loss = caffe.layers.Python(curr_top, label_top,
            model='channel_euclidean_loss_layer',
            layer='ChannelEuclideanLossLayer',
            loss_weight=1.0)

    if 'm' in loss_types:

        net.mask_L2_loss = caffe.layers.Python(curr_top, label_top,
            model='masked_euclidean_loss_layer',
            layer='MaskedEuclideanLossLayer',
            loss_weight=0.0)

    if 'x' in loss_types:

        if n_latent > 1:
            net.log_loss = caffe.layers.SoftmaxWithLoss(curr_top, label_top, loss_weight=1.0)
        else:
            net.log_loss = caffe.layers.SigmoidCrossEntropyLoss(curr_top, label_top, loss_weight=1.0)

    if 'w' in loss_types:

        net.wass_sign = caffe.layers.Power(label_top, scale=-2, shift=1)
        net.wass_prod = caffe.layers.Eltwise(net.wass_sign, curr_top,
            operation=caffe.params.Eltwise.PROD)
        net.wass_loss = caffe.layers.Reduction(net.wass_prod,
            operation=caffe.params.Reduction.MEAN,
            loss_weight=1.0)

    return net.to_proto()


def keyword_product(**kwargs):
    for values in itertools.product(*kwargs.itervalues()):
        yield dict(itertools.izip(kwargs.iterkeys(), values))

def percent_index(lst, pct):
    return lst[int(pct*len(lst))]


def orthogonal_samples(n, **kwargs):
    for sample in pyDOE.lhs(len(kwargs), n):
        values = map(percent_index, zip(kwargs, sample))
        yield dict(zip(kwargs, values))


def parse_version(version_str):
    return tuple(map(int, version_str.split('.')))


def parse_args(argv):
    parser = argparse.ArgumentParser(description='Create model prototxt files')
    parser.add_argument('-m', '--model_type', required=True, help='either "gen" or "disc"')
    parser.add_argument('-v', '--version', type=str, help='model version (default 1.3)')
    parser.add_argument('-s', '--scaffold', action='store_true', help='do Caffe model scaffolding')
    parser.add_argument('-o', '--out_prefix', default='models', help='common prefix for prototxt output files')
    return parser.parse_args(argv)


def main(argv):
    args = parse_args(argv)

    if args.model_type == 'gen':

        if args.version is None:
            version = (1, 3)
        else:
            version = parse_version(args.version)

        search_space = GEN_SEARCH_SPACES[version]
        name_format = GEN_NAME_FORMATS[version]

    elif args.model_type == 'disc':

        if args.version is None:
            version = (1, 1)
        else:
            version = parse_version(args.version)

        search_space = DISC_SEARCH_SPACES[version]
        name_format = DISC_NAME_FORMATS[version]

    else:
        raise ValueError('--model_type must be "gen" or "disc"')

    model_data = []
    for kwargs in keyword_product(**search_space):

        model_name = name_format.format(**kwargs)
        model_file = os.path.join(args.out_prefix, model_name + '.model')
        net_param = make_model(**kwargs)
        net_param.to_prototxt(model_file)

        if args.scaffold:
            net = caffe_util.Net.from_param(net_param, phase=caffe.TRAIN)
            model_data.append((model_name, net.get_n_params(), net.get_size()))
        else:
            print(model_file)

    if args.scaffold:
        print('{:30}{:>12}{:>14}'.format('model_name', 'n_params', 'size'))
        for model_name, n_params, size in model_data:
            print('{:30}{:12d}{:10.2f} MiB'.format(model_name, n_params, size/2**20))


if __name__ == '__main__':
    main(sys.argv[1:])<|MERGE_RESOLUTION|>--- conflicted
+++ resolved
@@ -12,6 +12,7 @@
 
 
 SOLVER_NAME_FORMAT = '{solver_name}_{gen_train_iter:d}_{disc_train_iter:d}_{train_options}_{instance_noise}'
+
 
 DISC_NAME_FORMATS = {
     (0, 1): 'disc_{data_dim:d}_{n_levels:d}_{conv_per_level:d}{arch_options}_{n_filters:d}_{width_factor:d}_in',
@@ -36,7 +37,7 @@
 
 GEN_NAME_FORMATS = {
     (1, 1): '{encode_type}e11_{data_dim:d}_{n_levels:d}_{conv_per_level:d}' \
-            + '_{n_filters:d}_{pool_type}_{depool_type}',
+            + '_{n_filters:d}_{pool_type}_{unpool_type}',
 
     (1, 2): '{encode_type}e12_{data_dim:d}_{resolution:.1f}_{n_levels:d}_{conv_per_level:d}' \
             + '_{n_filters:d}_{width_factor:d}_{loss_types}',
@@ -58,7 +59,7 @@
         n_latent=[None],
         loss_types=['e'],
         pool_type=['c', 'm', 'a'],
-        depool_type=['c', 'n']),
+        unpool_type=['c', 'n']),
 
     (1, 2): dict(
         encode_type=['c', 'a'],
@@ -71,25 +72,20 @@
         n_latent=[None],
         loss_types=['e'],
         pool_type=['a'],
-        depool_type=['n']),
+        unpool_type=['n']),
 
     (1, 3): dict(
         encode_type=['_vl-l'],
-        data_dim=[48],
-        resolution=[0.25],
-        data_options=['c'],
+        data_dim=[24],
+        resolution=[0.5],
+        data_options=[''],
         n_levels=[3],
-        conv_per_level=[3],
-<<<<<<< HEAD
-        arch_options=['lg'],
-=======
-        arch_options=['id'],
->>>>>>> b4985e85
-        n_filters=[32],
-        width_factor=[2],
+        conv_per_level=[2],
+        arch_options=['l', 'li', 'ld', 'lid'],
+        n_filters=[16],
+        width_factor=[1],
         n_latent=[1024],
-        loss_types=['e'],
-        pool_type=['a'])
+        loss_types=['e'])
 }
 
 
@@ -120,16 +116,13 @@
     return '{}{}-{}'.format(('_', '')[molgrid_data], encode_str, decode_str)
 
 
-<<<<<<< HEAD
+def least_prime_factor(n):
+    return next(i for i in range(2, n+1) if n%i == 0)
+
+
 def make_model(encode_type, data_dim, resolution, data_options, n_levels, conv_per_level,
                arch_options='', n_filters=32, width_factor=2, n_latent=1024, loss_types='',
-               batch_size=25, conv_kernel_size=3, pool_type='a', depool_type='n', growth_rate=16):
-=======
-def make_model(encode_type, data_dim, resolution, n_levels, conv_per_level, arch_options='',
-               n_filters=32, width_factor=2, n_latent=1024, loss_types='', batch_size=50,
-#               conv_kernel_size=3, pool_type='a', depool_type='n'):
-               conv_kernel_size=3, pool_type='a', depool_type='n', growth_rate=16):    
->>>>>>> b4985e85
+               batch_size=25, conv_kernel_size=3, pool_type='a', unpool_type='n', growth_rate=16):
 
     molgrid_data, encoders, decoders = parse_encode_type(encode_type)
 
@@ -139,16 +132,13 @@
     gaussian_output = 'g' in arch_options
     self_attention = 'a' in arch_options
     batch_disc = 'b' in arch_options
-<<<<<<< HEAD
-    dense_net = 'd' in arch_options
-=======
-    dense_block_JCIM = 'd' in arch_options      
-    ini_conv = 'i' in arch_options
->>>>>>> b4985e85
+    dense_net = 'd' in arch_options      
+    init_conv_pool = 'i' in arch_options
 
     assert len(decoders) <= 1
     assert pool_type in ['c', 'm', 'a']
-    assert depool_type in ['c', 'n']
+    assert unpool_type in ['c', 'n']
+    assert conv_kernel_size%2 == 1
 
     dim = data_dim
     bsz = batch_size
@@ -220,89 +210,46 @@
         curr_dim = data_dim
         curr_n_filters = nc[e]
         next_n_filters = n_filters
-
-        # initial conv and pooling layers
-<<<<<<< HEAD
-        # TODO
-=======
-        # conpression rate is not defined,
-        # but at conv(1*1) layer, the number of filter is set to thre one of the first layer in DenseBlock
-
-        for i_pool_factor in [2, 3, 5, curr_dim]:
-            if curr_dim % i_pool_factor == 0:
-                break
-
-        if ini_conv:
-            i_conv = 'initial_conv'
-            net[i_conv] = caffe.layers.Convolution(curr_top,
-                    num_output = next_n_filters,                      
+        pool_factors = []
+
+        if init_conv_pool: # initial conv and pooling
+
+            conv = '{}_enc_init_conv'.format(enc)
+            net[conv] = caffe.layers.Convolution(curr_top,
+                    num_output=next_n_filters,                      
                     weight_filler=dict(type='xavier'),
                     kernel_size=conv_kernel_size,
                     pad=conv_kernel_size//2)
 
-            curr_top = net[i_conv]
+            curr_top = net[conv]
             curr_n_filters = next_n_filters
 
-            i_pool = 'initial_pool'    # AVE pooling 
-            net[i_pool] = caffe.layers.Pooling(curr_top,
+            relu = '{}_relu'.format(conv)
+            net[relu] = caffe.layers.ReLU(curr_top,
+                negative_slope=0.1*leaky_relu,
+                in_place=True)
+
+            pool = '{}_enc_init_pool'.format(enc)
+            pool_factor = least_prime_factor(curr_dim)
+            pool_factors.append(pool_factor)
+            net[pool] = caffe.layers.Pooling(curr_top,
                     pool=caffe.params.Pooling.AVE,
-                    kernel_size=i_pool_factor,        #####Check########
-                    stride=i_pool_factor)             #####Check########
-
-            curr_top = net[i_pool]
-            curr_dim = int(curr_dim//i_pool_factor)   #####Check########
-            
-
-           # width_factor is not used at initial pooling layer
-#            next_n_filters = int(width_factor*curr_n_filters)      
-            next_n_filters = curr_n_filters
->>>>>>> b4985e85
-
-        pool_factors = []
+                    kernel_size=pool_factor,
+                    stride=pool_factor)
+
+            curr_top = net[pool]
+            curr_dim = int(curr_dim//pool_factor)
+
         for i in range(n_levels):
 
-            if i > 0: # pool before convolution
+            scope = ''
+
+            if i > 0: # pool between convolution blocks
 
                 assert curr_dim > 1, 'nothing to pool at level {}'.format(i)
 
-<<<<<<< HEAD
-                if dense_net:
-                
-=======
-                if dense_block_JCIM:
-                    if i ==1:
-#                        b_num_output = n_filters
-                        b_num_output = int(curr_n_filters//2)
-                    else:
-#                        b_num_output = int(n_filters*(i-1)*width_factor)
-                        b_num_output = int(curr_n_filters//2)
-
->>>>>>> b4985e85
-                    conv = '{}_level{}_bottleneck'.format(enc, i)
-                    net[conv] = caffe.layers.Convolution(curr_top,
-#                        num_output=next_n_filters,        # compression is not defined
-                        num_output=b_num_output,
-                        weight_filler=dict(type='xavier'),
-<<<<<<< HEAD
-                        kernel_size=1,
-                        pad=0)
-=======
-                        kernel_size=1,                     #####Check########
-                        pad=0)           #####Check########
->>>>>>> b4985e85
-
-                    curr_top = net[conv]
-#                    curr_n_filters = next_n_filters
-                    curr_n_filters =  b_num_output
-
-                    #####################################
-                    print(i,"e-bottleneck", curr_n_filters)
-                    #####################################
-
-                pool = '{}_level{}_pool'.format(enc, i)
-                for pool_factor in [2, 3, 5, curr_dim]:
-                    if curr_dim % pool_factor == 0:
-                        break
+                pool = '{}_enc_level{}_pool'.format(enc, i)
+                pool_factor = least_prime_factor(curr_dim)
                 pool_factors.append(pool_factor)
 
                 if pool_type == 'c': # convolution with stride
@@ -333,15 +280,9 @@
                 curr_dim = int(curr_dim//pool_factor)
                 next_n_filters = int(width_factor*curr_n_filters)
 
-
-                curr_n_filters = next_n_filters 
-                ##################################
-                print(i,"after-pooling", curr_n_filters)
-                ##################################
-
             if self_attention and i == 1:
 
-                att = '{}_level{}_att'.format(enc, i)
+                att = '{}_enc_level{}_att'.format(enc, i)
                 att_f = '{}_f'.format(att)
                 net[att_f] = caffe.layers.Convolution(curr_top,
                     num_output=curr_n_filters//8,
@@ -377,59 +318,48 @@
 
             for j in range(conv_per_level): # convolutions
 
-<<<<<<< HEAD
-=======
-                if dense_block_JCIM:    #dense_block like JCIM
-                    concat_tops = []
-
->>>>>>> b4985e85
-                conv = '{}_level{}_conv{}'.format(enc, i, j)
+                conv = '{}_enc_level{}_conv{}'.format(enc, i, j)
                 net[conv] = caffe.layers.Convolution(curr_top,
-#                    num_output=next_n_filters,
-                    num_output=growth_rate,
+                    num_output=next_n_filters,
                     weight_filler=dict(type='xavier'),
-                    kernel_size=conv_kernel_size,                     ######check#####
-                    pad=conv_kernel_size//2)                          ######check#####
-
-<<<<<<< HEAD
+                    kernel_size=conv_kernel_size,
+                    pad=conv_kernel_size//2)
+
                 if dense_net:
                     concat_tops = [curr_top, net[conv]]
 
                 curr_top = net[conv]
                 curr_n_filters = next_n_filters
-=======
-                if dense_block_JCIM:
-                    concat_tops.append(curr_top)
-                    curr_top = net[conv]
-                    concat_tops.append(curr_top)
-                else:
-                    curr_top = net[conv]
-                    curr_n_filters = next_n_filters
->>>>>>> b4985e85
 
                 relu = '{}_relu'.format(conv)
                 net[relu] = caffe.layers.ReLU(curr_top,
                     negative_slope=0.1*leaky_relu,
                     in_place=True)
 
-<<<<<<< HEAD
                 if dense_net:
-=======
-                if dense_block_JCIM:   
->>>>>>> b4985e85
 
                     concat = '{}_concat'.format(conv)
                     net[concat] = caffe.layers.Concat(*concat_tops, axis=1)
+
                     curr_top = net[concat]
-                    curr_n_filters = curr_n_filters + growth_rate
-
-                    ###############################################
-                    print(i,j,"after-concat",curr_n_filters)
-                    ###############################################
+                    curr_n_filters += next_n_filters
+
+            if dense_net: # bottleneck conv
+
+                conv = '{}_enc_level{}_bottleneck'.format(enc, i)
+                next_n_filters = int(curr_n_filters//2)                 #TODO implement bottleneck_factor
+                net[conv] = caffe.layers.Convolution(curr_top,
+                    num_output=next_n_filters,
+                    weight_filler=dict(type='xavier'),
+                    kernel_size=1,
+                    pad=0)
+
+                curr_top = net[conv]
+                curr_n_filters = next_n_filters
 
         if batch_disc:
 
-            bd_f = '{}_bd_f'.format(enc)
+            bd_f = '{}_enc_bd_f'.format(enc)
             net[bd_f] = caffe.layers.Reshape(curr_top,
                 shape=dict(dim=[batch_size, 1, curr_n_filters*curr_dim**3]))
 
@@ -531,7 +461,7 @@
 
             else:
 
-                fc = '{}_latent_fc'.format(enc)
+                fc = '{}_latent_defc'.format(enc)
                 net[fc] = caffe.layers.InnerProduct(curr_top,
                     num_output=n_latent,
                     weight_filler=dict(type='xavier'))
@@ -550,6 +480,7 @@
         dec_init_dim = curr_dim
         dec_init_n_filters = curr_n_filters
         decoder_tops = []
+
         for d in decoders:
 
             dec = dict(d='data', r='rec', l='lig')[d]
@@ -557,7 +488,7 @@
             label_n_filters = nc[d]
             next_n_filters = dec_init_n_filters if conv_per_level else nc[d]
 
-            fc = '{}_latent_defc'.format(dec)
+            fc = '{}_dec_fc'.format(dec)
             net[fc] = caffe.layers.InnerProduct(curr_top,
                 num_output=next_n_filters*dec_init_dim**3,
                 weight_filler=dict(type='xavier'))
@@ -577,27 +508,12 @@
 
             for i in reversed(range(n_levels)):
 
-                if i < n_levels-1: # upsample before convolution
-
-                    unpool = '{}_level{}_unpool'.format(dec, i)
+                if i < n_levels-1: # upsample between convolution blocks
+
+                    unpool = '{}_dec_level{}_unpool'.format(dec, i)
                     pool_factor = pool_factors.pop(-1)
 
-                    if dense_block_JCIM:
-#                        db_num_output = int(n_filters*(i+1)*width_factor)
-                        next_n_filters = int(curr_n_filters//2)
-                        
-                        conv = '{}_level{}_bottleneck'.format(dec,i)
-                        net[conv] = caffe.layers.Deconvolution(curr_top,
-                                convolution_param=dict(
-                                    num_output=next_n_filters,
-                                    weight_filler=dict(type='xavier'),
-                                    kernel_size=1,                          ######check#####
-                                    pad=0))               ######check#####
-
-                        curr_top = net[conv]
-                        curr_n_filters = next_n_filters
-
-                    if depool_type == 'c': # deconvolution with stride
+                    if unpool_type == 'c': # deconvolution with stride
 
                         net[unpool] = caffe.layers.Deconvolution(curr_top,
                             convolution_param=dict(
@@ -608,7 +524,7 @@
                                 stride=pool_factor,
                                 engine=caffe.params.Convolution.CAFFE))
 
-                    elif depool_type == 'n': # nearest-neighbor interpolation
+                    elif unpool_type == 'n': # nearest-neighbor interpolation
 
                         net[unpool] = caffe.layers.Deconvolution(curr_top,
                             param=dict(lr_mult=0, decay_mult=0),
@@ -625,100 +541,64 @@
                     curr_dim = int(pool_factor*curr_dim)
                     next_n_filters = int(curr_n_filters//width_factor)
 
-                ########################################
-                print(i,"after-uppooling",curr_n_filters)
-                ########################################
-
                 for j in range(conv_per_level): # convolutions
 
-                    last_conv = (i == 0) and (j+1 == conv_per_level)
-                    if last_conv and (not dense_block_JCIM):
-                        next_n_filters = label_n_filters       #final convolution has to produce the desired number of output channel
-
-                    if dense_block_JCIM:
-                        deconcat_tops =[]
-                        next_n_filters = growth_rate                       ######check#####
-
-                    deconv = '{}_level{}_deconv{}'.format(dec, i, j)
+                    deconv = '{}_dec_level{}_deconv{}'.format(dec, i, j)
+
+                    # final convolution has to produce the desired number of output channels
+                    last_conv = (i == 0) and (j+1 == conv_per_level) and not (dense_net or init_conv_pool)
+                    if last_conv:
+                        next_n_filters = label_n_filters
+
                     net[deconv] = caffe.layers.Deconvolution(curr_top,
-                            convolution_param=dict(
-                                num_output=next_n_filters,
-                                weight_filler=dict(type='xavier'),
-                                kernel_size=conv_kernel_size,              ######check#####
-                                pad=1))                                    ######check#####
-
-                    if dense_block_JCIM:
-                        deconcat_tops.append(curr_top)
-                        curr_top = net[deconv]
-                        deconcat_tops.append(curr_top)
-                    else:
-                        curr_top = net[deconv]
-                        curr_n_filters = next_n_filters
+                        convolution_param=dict(
+                            num_output=next_n_filters,
+                            weight_filler=dict(type='xavier'),
+                            kernel_size=conv_kernel_size,
+                            pad=1))
+
+                    if dense_net:
+                        concat_tops = [curr_top, net[deconv]]
+
+                    curr_top = net[deconv]
+                    curr_n_filters = next_n_filters
 
                     relu = '{}_relu'.format(deconv)
                     net[relu] = caffe.layers.ReLU(curr_top,
                         negative_slope=0.1*leaky_relu,
                         in_place=True)
 
-                    if dense_block_JCIM:
-                        deconcat = '{}_concat'.format(deconv)
-                        net[deconcat] = caffe.layers.Concat(*deconcat_tops,axis=1)
-                        curr_top = net[deconcat]
-                        curr_n_filters = curr_n_filters + next_n_filters
-                        #################################################
-                        print(i,j, "decoder",next_n_filters,curr_n_filters)
-                        #################################################
-
-                        if last_conv:
-                            next_n_filters = label_n_filters
-
-                            print('last_next_n_filters',next_n_filters)
-
-                            if ini_conv:
-                                upsamp = '{}_upsample_final'.format(dec)        # nearest-neighbor interpolation
-
-                                print('last_pool_factor',pool_factor)                       ## after check. delete!!!!!!!!!!!!!!!!
-
-                                print(i, j, curr_n_filters, next_n_filters)
-
-                                if True:
-                                    net[upsamp] = caffe.layers.Deconvolution(curr_top,
-                                        param=dict(lr_mult=0, decay_mult=0),
-                                        convolution_param=dict(
-                                            num_output=curr_n_filters,
-                                            group=curr_n_filters,
-                                            weight_filler=dict(type='constant', value=1),
-                                            bias_term=False,
-                                            kernel_size=pool_factor,
-                                            stride=pool_factor,
-                                            engine=caffe.params.Convolution.CAFFE))
-
-                                    curr_top = net[upsamp]
-                                    curr_dim = int(pool_factor*curr_dim)
-                                    print('last_curr_dim',curr_dim)                       ## after check. delete!!!!!!!!!!!!!!!!
-                                
-                            lconv = '{}_conv_last'.format(dec)
-                            net[lconv] = caffe.layers.Convolution(curr_top,
-                            convolution_param=dict(
-                                num_output=next_n_filters,
-                                weight_filler=dict(type='xavier'),
-                                kernel_size=conv_kernel_size,              ######check#####
-                                pad=1))                                    ######check#####
-                            
-                            curr_top = net[lconv]
-
-                            relu = '{}_relu'.format(lconv)
-                            net[relu] = caffe.layers.ReLU(curr_top,
-                                negative_slope=0.1*leaky_relu,
-                                in_place=True)
+                    if dense_net:
+
+                        concat = '{}_concat'.format(deconv)
+                        net[concat] = caffe.layers.Concat(*concat_tops, axis=1)
+
+                        curr_top = net[concat]
+                        curr_n_filters += next_n_filters
+
+                if dense_net: # bottleneck conv
+
+                    conv = '{}_dec_level{}_bottleneck'.format(dec, i)
+
+                    last_conv = (i == 0) and not init_conv_pool
+                    if last_conv:
+                        next_n_filters = label_n_filters
                     else:
-                        curr_top = net[relu] if last_conv else net[deconv]
-                        curr_n_filters = next_n_filters
-
+                        next_n_filters = int(curr_n_filters//2)         #TODO implement bottleneck_factor
+
+                    net[conv] = caffe.layers.Deconvolution(curr_top,
+                        convolution_param=dict(
+                            num_output=next_n_filters,
+                            weight_filler=dict(type='xavier'),
+                            kernel_size=1,
+                            pad=0))
+
+                    curr_top = net[conv]
+                    curr_n_filters = next_n_filters
 
                 if self_attention and i == 1:
 
-                    att = '{}_level{}_deatt'.format(dec, i)
+                    att = '{}_dec_level{}_att'.format(dec, i)
                     att_f = '{}_f'.format(att)
                     net[att_f] = caffe.layers.Convolution(curr_top,
                         num_output=curr_n_filters//8,
@@ -752,14 +632,51 @@
 
                     curr_top = net[att_o_reshape]
 
-#            if dense_block_JCIM:
-#                #bottleneck conv layer with n_label_filters
+            if init_conv_pool: # final upsample and deconv
+
+                unpool = '{}_dec_final_unpool'.format(dec) 
+                pool_factor = pool_factors.pop(-1)
+                net[unpool] = caffe.layers.Deconvolution(curr_top,
+                    param=dict(lr_mult=0, decay_mult=0),
+                    convolution_param=dict(
+                        num_output=curr_n_filters,
+                        group=curr_n_filters,
+                        weight_filler=dict(type='constant', value=1),
+                        bias_term=False,
+                        kernel_size=pool_factor,
+                        stride=pool_factor,
+                        engine=caffe.params.Convolution.CAFFE))
+
+                curr_top = net[unpool]
+                curr_dim = int(pool_factor*curr_dim)
+
+                deconv = '{}_dec_final_deconv'.format(dec)
+                next_n_filters = label_n_filters
+                net[deconv] = caffe.layers.Deconvolution(curr_top,
+                convolution_param=dict(
+                    num_output=next_n_filters,
+                    weight_filler=dict(type='xavier'),
+                    kernel_size=conv_kernel_size,
+                    pad=1))
+
+                relu = '{}_relu'.format(conv)
+                net[relu] = caffe.layers.ReLU(curr_top,
+                    negative_slope=0.1*leaky_relu,
+                    in_place=True)
+            
+                curr_top = net[deconv]
+                curr_n_filters = next_n_filters
+
+                relu = '{}_relu'.format(deconv)
+                net[relu] = caffe.layers.ReLU(curr_top,
+                    negative_slope=0.1*leaky_relu,
+                    in_place=True)
 
             # output
             if gaussian_output:
 
                 gauss_kernel_size = 7
-                conv = '{}_gauss_conv'.format(dec)
+                conv = '{}_dec_gauss_conv'.format(dec)
                 net[conv] = caffe.layers.Convolution(curr_top,
                     param=dict(lr_mult=0, decay_mult=0),
                     num_output=label_n_filters,
@@ -772,6 +689,7 @@
 
                 curr_top = net[conv]
 
+            # separate output blob from the one used for gen loss is needed for GAN backprop
             gen = '{}_gen'.format(dec)
             net[gen] = caffe.layers.Power(curr_top)
 
