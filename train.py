--- conflicted
+++ resolved
@@ -9,11 +9,8 @@
 import datetime as dt
 import numpy as np
 import pandas as pd
-<<<<<<< HEAD
 import torch
-=======
 import interrupt
->>>>>>> b99fa914
 import matplotlib.pyplot as plt
 
 import seaborn as sns
@@ -649,29 +646,24 @@
 
         t_start = time.time()
 
-<<<<<<< HEAD
-        # train nets
-        if train_disc:
-            disc_step(train_data, gen, disc, args.disc_train_iter, args,
-                      train=True, compute_metrics=False)
-
-        if train_gen:
-            gen_step(train_data, gen, disc, args.gen_train_iter, args,
-                     train=train_gen, compute_metrics=False)
-=======
         # disc then gen; don't have to do backward if doing balanced training,
         # but still need forward for loss computation
+
         dstart = time.time()
-        disc_metrics = disc_step(train_data, gen, disc, args.disc_train_iter, args,            
-              train=train_disc, compute_metrics=False)
+        disc_metrics = disc_step(
+            train_data, gen, disc, args.disc_train_iter, args, train=train_disc, compute_metrics=False
+        )
         dtime += time.time()-dstart
-        if train_disc: dcnt += 1
+        if train_disc:
+            dcnt += 1
 
         gstart = time.time()
-        gen_metrics = gen_step(train_data, gen, disc, args.gen_train_iter, args,
-             train=train_gen, compute_metrics=False)
+        gen_metrics = gen_step(
+            train_data, gen, disc, args.gen_train_iter, args, train=train_gen, compute_metrics=False
+        )
         gtime += time.time()-gstart
-        if train_gen: gcnt += 1
+        if train_gen:
+            gcnt += 1
 
         if 'disc_wass_loss' in disc_metrics:
             train_gen_loss = gen_metrics['gen_adv_wass_loss']
@@ -681,14 +673,14 @@
             train_gen_loss = gen_metrics['gen_adv_log_loss']
             train_disc_loss = disc_metrics['disc_log_loss']
             train_loss_balance = train_gen_loss / train_disc_loss
-            
-        assert np.isfinite(train_gen_loss)
-        assert np.isfinite(train_disc_loss)
->>>>>>> b99fa914
+
+        assert np.isfinite(train_gen_loss), 'generator loss is infinite'
+        assert np.isfinite(train_disc_loss), 'discriminator loss is infinite'
 
         if i+1 == args.max_iter:
             train_disc = False
-            train_gen = False            
+            train_gen = False
+
         elif args.balance: # dynamically balance G/D training
 
             # how much better is D than G?
@@ -743,7 +735,6 @@
     parser.add_argument('--disc_weights_file', help='.caffemodel file to initialize disc weights')
     parser.add_argument('--cont_iter', default=0, type=int, help='continue training from iteration #')
     parser.add_argument('--max_iter', default=100000, type=int, help='total number of train iterations (default 10000)')
-<<<<<<< HEAD
     parser.add_argument('--gen_train_iter', default=2, type=int, help='number of sub-iterations to train gen model each train iter (default 20)')
     parser.add_argument('--disc_train_iter', default=2, type=int, help='number of sub-iterations to train disc model each train iter (default 20)')
     parser.add_argument('--test_interval', default=10, type=int, help='evaluate test data every # train iters (default 10)')
@@ -751,16 +742,6 @@
     parser.add_argument('--snapshot', default=10000, type=int, help='save .caffemodel weights and solver state every # train iters (default 1000)')
     parser.add_argument('--alternate', default=False, action='store_true', help='alternate between encoding and sampling latent prior')
     parser.add_argument('--balance', default=False, action='store_true', help='dynamically train gen/disc each iter by balancing GAN loss')
-=======
-    parser.add_argument('--snapshot', default=10000, type=int, help='save .caffemodel weights and solver state every # train iters (default 1000)')
-    parser.add_argument('--test_interval', default=10, type=int, help='evaluate test data every # train iters (default 10)')
-    parser.add_argument('--test_iter', default=10, type=int, help='number of iterations of each test data evaluation (default 10)')
-    parser.add_argument('--gen_train_iter', default=2, type=int, help='number of sub-iterations to train gen model each train iter (default 2)')
-    parser.add_argument('--disc_train_iter', default=2, type=int, help='number of sub-iterations to train disc model each train iter (default 2)')
-    parser.add_argument('--cont_iter', default=0, type=int, help='continue training from iteration #')
-    parser.add_argument('--alternate', default=0, type=int, help='alternate between encoding and sampling latent prior')
-    parser.add_argument('--balance', default=0, type=int, help='dynamically train gen/disc each iter by balancing GAN loss')
->>>>>>> b99fa914
     parser.add_argument('--instance_noise', type=float, default=0.0, help='standard deviation of disc instance noise (default 0.0)')
     parser.add_argument('--gen_grad_norm', default=False, action='store_true', help='gen gradient normalization')
     parser.add_argument('--disc_grad_norm', default=False, action='store_true', help='disc gradient normalization')
@@ -771,57 +752,46 @@
     parser.add_argument('--batch_size',default=5, type=int, help='value to substitute for BATCH_SIZE in models')
     parser.add_argument('--wandb',action='store_true',help='enable weights and biases')
     #solver arguments
-    parser.add_argument('--clip_gradients',type=float, help='amount to clip gradients by in solver')
-    parser.add_argument('--solver',type=str, help='solver to use')
-    parser.add_argument('--momentum',type=float, help='momentum')
-    parser.add_argument('--momentum2',type=float, help='momentum2 for adam')
-    parser.add_argument('--lr_policy',type=str, help='lr policy')
-    parser.add_argument('--base_lr',type=float, help='base learning rate')
-    parser.add_argument('--weight_decay',type=float, help='weight decay (L2 regularization)')
-    parser.add_argument('--weight_l2_only',default=0, type=int,help='apply loss weight to L2 loss only')
+    parser.add_argument('--clip_gradients', type=float, help='amount to clip gradients by in solver')
+    parser.add_argument('--solver' ,type=str, help='solver type to use')
+    parser.add_argument('--momentum', type=float, help='momentum')
+    parser.add_argument('--momentum2', type=float, help='momentum2 for Adam solver')
+    parser.add_argument('--lr_policy', type=str, help='learning rate policy')
+    parser.add_argument('--base_lr', type=float, help='initial learning rate')
+    parser.add_argument('--weight_decay', type=float, help='weight decay (L2 regularization)')
+    parser.add_argument('--weight_l2_only', default=0, type=int, help='apply loss weight to L2 loss only')
     return parser.parse_args(argv)
 
 
 def main(argv):
     args = parse_args(argv)
 
-<<<<<<< HEAD
-    # read data params
-    data_net_param = cu.NetParameter.from_prototxt(args.data_model_file)
-    assert data_net_param.layer[0].type == 'MolGridData'
-    data_param = data_net_param.layer[0].molgrid_data_param
-
-    # read model and solver params
-    gen_param = cu.NetParameter.from_prototxt(args.gen_model_file)
-    disc_param = cu.NetParameter.from_prototxt(args.disc_model_file)
-    solver_param = cu.SolverParameter.from_prototxt(args.solver_file)
-=======
     if args.wandb:
-        wandb.init(project='gentrain',config=args)
+        wandb.init(project='gentrain', config=args)
         if args.out_prefix == '':
             try:
                 os.mkdir('wandb_output')
             except FileExistsError:
                 pass
-            args.out_prefix = 'wandb_output/'+wandb.run.id
-            sys.stderr.write("Setting output prefix to %s\n"%args.out_prefix)
-
-    config = open('%s.config'%args.out_prefix,'wt')
-    config.write('\n'.join(map(lambda kv: '%s : %s'%kv, vars(args).items())))
+            args.out_prefix = 'wandb_output/' + wandb.run.id
+            sys.stderr.write("Setting output prefix to %s\n" % args.out_prefix)
+
+    config = open('%s.config' % args.out_prefix, 'wt')
+    config.write('\n'.join(map(lambda kv: '%s : %s' % kv, vars(args).items())))
     config.close()
-    
+
     # read solver and model param files and set general params
     # batch size is set through string replacement because
     data_str = open(args.data_model_file).read()
-    data_str = data_str.replace('BATCH_SIZE',str(args.batch_size))
+    data_str = data_str.replace('BATCH_SIZE', str(args.batch_size))
     data_param = NetParameter.from_prototxt_str(data_str)
 
     gen_str = open(args.gen_model_file).read()
-    gen_str = gen_str.replace('BATCH_SIZE',str(args.batch_size))
+    gen_str = gen_str.replace('BATCH_SIZE', str(args.batch_size))
     gen_param = NetParameter.from_prototxt_str(gen_str)
-    
+
     disc_str = open(args.disc_model_file).read()
-    disc_str = disc_str.replace('BATCH_SIZE',str(args.batch_size))    
+    disc_str = disc_str.replace('BATCH_SIZE', str(args.batch_size))
     disc_param = NetParameter.from_prototxt_str(disc_str)
 
     gen_param.force_backward = True
@@ -835,11 +805,11 @@
     solver_param.test_interval = args.max_iter + 1
     solver_param.random_seed = args.random_seed
     caffe.set_random_seed(args.random_seed) #this should be redundant
-    
+
     #check for cmdline overrides
     if args.solver is not None:
         solver_param.type = args.solver
-    if args.clip_gradients is not None:        
+    if args.clip_gradients is not None:
         solver_param.clip_gradients = args.clip_gradients
     if args.momentum is not None:
         solver_param.momentum = args.momentum
@@ -851,7 +821,7 @@
         solver_param.base_lr = args.base_lr
     if args.weight_decay is not None:
         solver_param.weight_decay = args.weight_decay
-        
+
     for fold, train_file, test_file in get_train_and_test_files(args.data_prefix, args.fold_nums):
 
         # create nets for producing train and test data
@@ -894,7 +864,6 @@
         else:
             columns = ['iteration', 'phase']
             loss_df = pd.DataFrame(columns=columns).set_index(columns)
->>>>>>> b99fa914
 
     for fold_num in args.fold_nums.split(','):
 
@@ -937,13 +906,7 @@
                 balance=args.balance,
             )
         except:
-<<<<<<< HEAD
             gan.snapshot()
-=======
-            raise
-            gen.snapshot()
-            disc.snapshot()
->>>>>>> b99fa914
             raise
 
 
